# Fractal Gods: Sovereign Paradox

A stylized 2D combat prototype built with Pygame that begins Phase 1 of the "Fractal Gods" experience. This vertical slice focuses on core moment-to-moment combat: responsive movement, a stamina-driven attack kit, timed parries, and a learning enemy patrolling a mythic arena.

## Phase 1 Feature Set
- **2D Combat Fundamentals** – Move, jump, crouch, and orient toward your foe with smooth gravity and ground detection.
- **Light & Heavy Strikes** – Spend stamina on quick jabs or slower, harder-hitting reality slices with knockback.
- **Reactive Parry Window** – Time your parry to deflect incoming blows, regain mythic focus, and stun the enemy for counterattacks.
- **Enemy Patrol & Assault** – Face an echo sentinel that roams the arena, chases when you draw near, and telegraphs heavy swings.
- **Health & Stamina Interface** – Monitor survivability and exertion through layered HUD bars and combat text cues.
<<<<<<< HEAD
- **Stylized Combat Readability** – Silhouette sprites, aura animations, hit-stop, screen shake, and synthesized sound stabs sell each impact while parry flashes and name tags keep PvP feedback clear.
=======
>>>>>>> 27fbd5b7
- **Win / Lose Cycle** – Victory and defeat states pause the action and let you reset for another duel.

Future phases will layer in the god-tier abilities (lightning, time-slow, void shift), combo systems, and the symbolic progression tree once the combat core feels sharp.

## Controls
| Action | Key |
| --- | --- |
| Move | `A` / `D` |
| Jump | `W` |
| Crouch | `S` |
| Light Attack | `1` |
| Heavy Attack | `2` |
| Parry | `F` |
| Reset Duel | `R` |
| Quit | `Esc` or close window |

Ability slots `X` and `C` are reserved for future mythic powers.

## Getting Started
1. Ensure you have Python 3.10+ installed.
2. Install dependencies:
   ```bash
   pip install -r requirements.txt
   ```
3. Launch the prototype:
   ```bash
   python main.py
   ```

The arena window will open at 960×540. Duel the echo sentinel, experiment with spacing and parry timings, and press `R` after a win or loss to restart.

## Project Roadmap
- **Phase 2 – Power Systems:** introduce lightning strikes, time-slow bursts, void dash, and the myth energy meter.
- **Phase 3 – Echo Intelligence:** expand enemy behaviors so echoes learn from recent player habits.
- **Phase 4 – Progression Tree:** craft the symbolic path selection UI and persistent upgrades.
- **Phase 5 – Narrative Integration:** weave in story arcs, arenas, and lore codices that reinforce the sovereign paradox mythology.

Contributions, ideas, and playtest notes are welcome as we continue shaping the pantheon.<|MERGE_RESOLUTION|>--- conflicted
+++ resolved
@@ -8,10 +8,6 @@
 - **Reactive Parry Window** – Time your parry to deflect incoming blows, regain mythic focus, and stun the enemy for counterattacks.
 - **Enemy Patrol & Assault** – Face an echo sentinel that roams the arena, chases when you draw near, and telegraphs heavy swings.
 - **Health & Stamina Interface** – Monitor survivability and exertion through layered HUD bars and combat text cues.
-<<<<<<< HEAD
-- **Stylized Combat Readability** – Silhouette sprites, aura animations, hit-stop, screen shake, and synthesized sound stabs sell each impact while parry flashes and name tags keep PvP feedback clear.
-=======
->>>>>>> 27fbd5b7
 - **Win / Lose Cycle** – Victory and defeat states pause the action and let you reset for another duel.
 
 Future phases will layer in the god-tier abilities (lightning, time-slow, void shift), combo systems, and the symbolic progression tree once the combat core feels sharp.
